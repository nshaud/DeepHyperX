from astropy.io import fits
import numpy as np
from utils import open_file

CUSTOM_DATASETS_CONFIG = {
    "Taurus250_sample": {
        "img": "taurus_L1495_250_sample_log.fits",
        "gt": "taurus_L1495_250_sample_2nd_cat_mask.fits",
        "download": False,
        "loader": lambda folder: taurus_sample_loader("./Taurus/"),
    },
    "Taurus_cdens":{
<<<<<<< HEAD
        "img": "hi.surface.density.r18p2_log_norm.fits",
=======
        "img": "hi.surface.density.r18p2b_cent_norm_dhx.fits",
>>>>>>> 4aa56230
        "gt": "hi.surface.density.r18p2_mask2.fits",
        "download": False,
        "loader": lambda folder:taurus_cdens_loader("./Taurus/"),
    },
    "NGC2264_mwl": {
<<<<<<< HEAD
        "img": "ngc2264_mwl_dhx.fits",
=======
        "img": "ngc2264_mwl_centred_norm_log_dhx.fits",
>>>>>>> 4aa56230
        "gt": "ngc2264_mwl_mask.fits",
        "download": False,
        "loader": lambda folder: NGC2264_mwl_loader("./NGC2264/"),
    },
    "Multifractal_simu": {
        "img": "simu2048_gauss_norm_cent.fits",
        "gt": "simu2048_gauss_mask.fits",
        "download": False,
        "loader": lambda folder: simu_loader("./simu/"),
    },
	"Multi_image": {
        "img": "Multiple images",
        "gt": "Multiple masks",
        "download": False,
        "loader": lambda folder: multi_loader("./simu/list2/"),
    },
	"Benchmark": {
        "img": "sky_c175.hi.surface.density.r11p0_norm_dhx.fits",
        "gt": "sky_c250_mask.fits",
        "download": False,
        "loader": lambda folder: benchmark_loader("./benchmark/"),
    }
}
    
def taurus_sample_loader_old(folder):
    img = fits.open(folder + "taurus_L1495_250_sample.fits")[0].data
    gt = fits.open(folder + "taurus_L1495_250_sample_mask.fits")[0].data
    gt = gt.astype("uint8")

    rgb_bands = (0,0,0)

    label_values = [
    	"Unclassified",
        "background",
        "Starless",
        "prestellar",
        "protostellar",
    ]
    ignored_labels = []
    palette = {0:(255,255,255),
    1:(128,128,128),
    2:(255,0,0),
    3:(0,255,0),
    4:(0,0,255)}
    return img, gt, rgb_bands, ignored_labels, label_values, palette
    
def taurus_sample_loader(folder):
    img = fits.open(folder + "taurus_L1495_250_sample_log.fits")[0].data
    gt = fits.open(folder + "taurus_L1495_250_sample_2nd_cat_mask.fits")[0].data
    gt = gt.astype("uint8")

    rgb_bands = (0,0,0)

    label_values = [
    	"Unclassified",
        "background",
        "cores",
    ]
    ignored_labels = [0]
    palette = {0:(255,255,255),
    1:(128,128,128),
    2:(255,0,0)}
    return img, gt, rgb_bands, ignored_labels, label_values, palette

def taurus_cdens_loader(folder):
<<<<<<< HEAD
    img = fits.open(folder + "hi.surface.density.r18p2_log_norm.fits")[0].data
=======
    img = fits.open(folder + "hi.surface.density.r18p2b_cent_norm_dhx.fits")[0].data
>>>>>>> 4aa56230
    gt = fits.open(folder + "hi.surface.density.r18p2_mask2.fits")[0].data
    gt = gt.astype("uint8")

    rgb_bands = (0,0,0)

    label_values = [
    	"Unclassified",
        "background",
        "cores",
    ]
    ignored_labels = [0]
    palette = {0:(255,255,255),
    1:(128,128,128),
    2:(255,0,0)}
    return img, gt, rgb_bands, ignored_labels, label_values, palette

def NGC2264_mwl_loader(folder):
<<<<<<< HEAD
    img = fits.open(folder + "ngc2264_mwl_dhx.fits")[0].data
    gt = fits.open(folder + "ngc2264_mwl_mask.fits")[0].data
    gt = gt.astype("uint8")

    rgb_bands = (0,0,0)
=======
    img = fits.open(folder + "ngc2264_mwl_centred_norm_log_dhx.fits")[0].data
    gt = fits.open(folder + "ngc2264_mwl_mask.fits")[0].data
    gt = gt.astype("uint8")

    rgb_bands = (0,1,2)
>>>>>>> 4aa56230

    label_values = [
    	"Unclassified",
        "background",
        "cores",
    ]
    ignored_labels = [0]
    palette = {0:(255,255,255),
    1:(128,128,128),
    2:(255,0,0)}
    return img, gt, rgb_bands, ignored_labels, label_values, palette

def simu_loader(folder):
    img = fits.open(folder + "simu2048_gauss_norm_cent.fits")[0].data
    gt = fits.open(folder + "simu2048_gauss_mask.fits")[0].data
    gt = gt.astype("uint8")

    rgb_bands = (0,0,0)

    label_values = [
    	"Unclassified",
        "background",
        "cores",
    ]
    ignored_labels = [0]
    palette = {0:(255,255,255),
    1:(128,128,128),
    2:(255,0,0)}
    return img, gt, rgb_bands, ignored_labels, label_values, palette

def multi_loader(folder):
        imgpath = []
        gtpath = []
    for ii in range(20):
        imgpath.append(folder+"simu2048list_gauss{}_norm.fits".format(ii))
        gtpath.append(folder+"simu2048list_gauss{}_mask.fits".format(ii))
    
    # Load all data
    imglist = []
    for ii in imgpath:
        imglist.append(np.asarray(open_file(ii), dtype="float32"))
    gtlist = []
    for ii in gtpath:
        gtlist.append(np.asarray(open_file(ii), dtype="uint8"))

    rgb_bands = (0,0,0)

    label_values = [
    	"Unclassified",
        "background",
        "cores",
    ]
    ignored_labels = [0]
    palette = {0:(255,255,255),
    1:(128,128,128),
    2:(255,0,0)}
    return imglist, gtlist, rgb_bands, ignored_labels, label_values, palette

def benchmark_loader(folder):
    img = fits.open(folder + "sky_c175.hi.surface.density.r11p0_norm_dhx.fits")[0].data
    gt = fits.open(folder + "sky_c250_mask.fits")[0].data
    gt = gt.astype("uint8")

    rgb_bands = (0,0,0)

    label_values = [
    	"Unclassified",
        "background",
        "cores",
    ]
    ignored_labels = [0]
    palette = {0:(255,255,255),
    1:(128,128,128),
    2:(255,0,0)}
    return img, gt, rgb_bands, ignored_labels, label_values, palette<|MERGE_RESOLUTION|>--- conflicted
+++ resolved
@@ -10,21 +10,13 @@
         "loader": lambda folder: taurus_sample_loader("./Taurus/"),
     },
     "Taurus_cdens":{
-<<<<<<< HEAD
-        "img": "hi.surface.density.r18p2_log_norm.fits",
-=======
         "img": "hi.surface.density.r18p2b_cent_norm_dhx.fits",
->>>>>>> 4aa56230
         "gt": "hi.surface.density.r18p2_mask2.fits",
         "download": False,
         "loader": lambda folder:taurus_cdens_loader("./Taurus/"),
     },
     "NGC2264_mwl": {
-<<<<<<< HEAD
-        "img": "ngc2264_mwl_dhx.fits",
-=======
         "img": "ngc2264_mwl_centred_norm_log_dhx.fits",
->>>>>>> 4aa56230
         "gt": "ngc2264_mwl_mask.fits",
         "download": False,
         "loader": lambda folder: NGC2264_mwl_loader("./NGC2264/"),
@@ -90,11 +82,7 @@
     return img, gt, rgb_bands, ignored_labels, label_values, palette
 
 def taurus_cdens_loader(folder):
-<<<<<<< HEAD
-    img = fits.open(folder + "hi.surface.density.r18p2_log_norm.fits")[0].data
-=======
     img = fits.open(folder + "hi.surface.density.r18p2b_cent_norm_dhx.fits")[0].data
->>>>>>> 4aa56230
     gt = fits.open(folder + "hi.surface.density.r18p2_mask2.fits")[0].data
     gt = gt.astype("uint8")
 
@@ -112,19 +100,11 @@
     return img, gt, rgb_bands, ignored_labels, label_values, palette
 
 def NGC2264_mwl_loader(folder):
-<<<<<<< HEAD
-    img = fits.open(folder + "ngc2264_mwl_dhx.fits")[0].data
-    gt = fits.open(folder + "ngc2264_mwl_mask.fits")[0].data
-    gt = gt.astype("uint8")
-
-    rgb_bands = (0,0,0)
-=======
     img = fits.open(folder + "ngc2264_mwl_centred_norm_log_dhx.fits")[0].data
     gt = fits.open(folder + "ngc2264_mwl_mask.fits")[0].data
     gt = gt.astype("uint8")
 
     rgb_bands = (0,1,2)
->>>>>>> 4aa56230
 
     label_values = [
     	"Unclassified",

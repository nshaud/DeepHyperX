--- conflicted
+++ resolved
@@ -138,11 +138,7 @@
 def multi_loader(folder):
     imgpath = []
     gtpath = []
-<<<<<<< HEAD
-    for ii in range(11):
-=======
     for ii in range(20):
->>>>>>> 5490d8da
         imgpath.append(folder+"simu2048list_gauss{}_norm.fits".format(ii))
         gtpath.append(folder+"simu2048list_gauss{}_mask.fits".format(ii))
     

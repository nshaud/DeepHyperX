# -*- coding: utf-8 -*-
"""
DEEP LEARNING FOR HYPERSPECTRAL DATA.

This script allows the user to run several deep models (and SVM baselines)
against various hyperspectral datasets. It is designed to quickly benchmark
state-of-the-art CNNs on various public hyperspectral datasets.

This code is released under the GPLv3 license for non-commercial and research
purposes only.
For commercial use, please contact the authors.
"""
# Python 2/3 compatiblity
from __future__ import print_function
from __future__ import division

# Torch
import torch
import torch.utils.data as data

# Numpy, scipy, scikit-image, spectral
import numpy as np
import sklearn.svm
import sklearn.model_selection
from skimage import io
# Visualization
import seaborn as sns
viz = None
import os
from utils import metrics, convert_to_color_, convert_from_color_,\
    sample_gt, build_dataset, show_results, compute_imf_weights
from datasets import get_dataset, HyperX, open_file, DATASETS_CONFIG
from models import get_model, train, test, save_model

import argparse

dataset_names = [v['name'] if 'name' in v.keys() else k for k, v in DATASETS_CONFIG.items()]

# Argument parser for CLI interaction
parser = argparse.ArgumentParser(description="Run deep learning experiments on"
                                             " various hyperspectral datasets")
parser.add_argument('--dataset', type=str, default=None, choices=dataset_names,
                    help="Dataset to use.")
parser.add_argument('--model', type=str, default=None,
                    help="Model to train. Available:\n"
                    "SVM (linear), "
                    "SVM_grid (grid search on linear, poly and RBF kernels), "
                    "baseline (fully connected NN), "
                    "hu (1D CNN), "
                    "hamida (3D CNN + 1D classifier), "
                    "lee (3D FCN), "
                    "chen (3D CNN), "
                    "li (3D CNN), "
                    "he (3D CNN), "
                    "luo (3D CNN), "
                    "sharma (2D CNN), "
                    "boulch (1D semi-supervised CNN), "
                    "liu (3D semi-supervised CNN), "
                    "mou (1D RNN)")
parser.add_argument('--folder', type=str, help="Folder where to store the "
                    "datasets (defaults to the current working directory).",
                    default="./Datasets/")
parser.add_argument('--cuda', action='store_true',
                    help="Use CUDA (defaults to false)")
parser.add_argument('--runs', type=int, default=1, help="Number of runs (default: 1)")
parser.add_argument('--restore', type=str, default=None,
                    help="Weights to use for initialization, e.g. a checkpoint")

# Dataset options
group_dataset = parser.add_argument_group('Dataset')
group_dataset.add_argument('--training_sample', type=int, default=10,
                    help="Percentage of samples to use for training (default: 10%%)")
group_dataset.add_argument('--sampling_mode', type=str, help="Sampling mode"
                    " (random sampling or disjoint, default: random)",
                    default='random')
group_dataset.add_argument('--train_set', type=str, default=None,
                    help="Path to the train ground truth (optional, this "
                    "supersedes the --sampling_mode option)")
group_dataset.add_argument('--test_set', type=str, default=None,
                    help="Path to the test set (optional, by default "
                    "the test_set is the entire ground truth minus the training)")
# Training options
group_train = parser.add_argument_group('Training')
group_train.add_argument('--epoch', type=int, help="Training epochs (optional, if"
                    " absent will be set by the model)")
group_train.add_argument('--patch_size', type=int,
                    help="Size of the spatial neighbourhood (optional, if "
                    "absent will be set by the model)")
group_train.add_argument('--lr', type=float,
                    help="Learning rate, set by the model if not specified.")
group_train.add_argument('--class_balancing', action='store_true',
                    help="Inverse median frequency class balancing (default = False)")
group_train.add_argument('--batch_size', type=int,
                    help="Batch size (optional, if absent will be set by the model")
# Test options
group_test = parser.add_argument_group('Test')
group_test.add_argument('--test_stride', type=int, default=1,
                     help="Sliding window step stride during inference (default = 1)")
group_test.add_argument('--inference', type=str, default=None, nargs='?',
                     help="Path to an image on which to run inference.")

# Data augmentation parameters
group_da = parser.add_argument_group('Data augmentation')
group_da.add_argument('--flip_augmentation', action='store_true',
                    help="Random flips (if patch_size > 1)")
group_da.add_argument('--radiation_augmentation', action='store_true',
                    help="Random radiation noise (illumination)")
group_da.add_argument('--mixture_augmentation', action='store_true',
                    help="Random mixes between spectra")

parser.add_argument('--download', type=str, default=None, nargs='+',
                    choices=dataset_names,
                    help="Download the specified datasets and quits.")



args = parser.parse_args()

# Use GPU ?
CUDA = args.cuda
# % of training samples
SAMPLE_PERCENTAGE = args.training_sample / 100
# Data augmentation ?
FLIP_AUGMENTATION = args.flip_augmentation
RADIATION_AUGMENTATION = args.radiation_augmentation
MIXTURE_AUGMENTATION = args.mixture_augmentation
# Dataset name
DATASET = args.dataset
# Model name
MODEL = args.model
# Number of runs (for cross-validation)
N_RUNS = args.runs
# Spatial context size (number of neighbours in each spatial direction)
PATCH_SIZE = args.patch_size
# Target folder to store/download/load the datasets
FOLDER = args.folder
# Number of epochs to run
EPOCH = args.epoch
# Sampling mode, e.g random sampling
SAMPLING_MODE = args.sampling_mode
# Pre-computed weights to restore
CHECKPOINT = args.restore
# Learning rate for the SGD
LEARNING_RATE = args.lr
# Automated class balancing
CLASS_BALANCING = args.class_balancing
# Training ground truth file
TRAIN_GT = args.train_set
# Testing ground truth file
TEST_GT = args.test_set

INFERENCE = args.inference
TEST_STRIDE = args.test_stride

if args.download is not None and len(args.download) > 0:
    for dataset in args.download:
        get_dataset(dataset, target_folder=FOLDER)
    quit()

if CUDA:
    print("Using CUDA")
else:
    print("Not using CUDA, will run on CPU.")

hyperparams = vars(args)
# Load the dataset
img, gt, LABEL_VALUES, IGNORED_LABELS, RGB_BANDS, palette = get_dataset(DATASET,
                                                               FOLDER)
# Number of classes
N_CLASSES = len(LABEL_VALUES)
# Number of bands (last dimension of the image tensor)
N_BANDS = img.shape[-1]

# Parameters for the SVM grid search
SVM_GRID_PARAMS = [{'kernel': ['rbf'], 'gamma': [1e-1, 1e-2, 1e-3],
                                       'C': [1, 10, 100, 1000]},
                   {'kernel': ['linear'], 'C': [0.1, 1, 10, 100, 1000]},
                   {'kernel': ['poly'], 'degree': [3], 'gamma': [1e-1, 1e-2, 1e-3]}]

if palette is None:
    # Generate color palette
    palette = {0: (0, 0, 0)}
    for k, color in enumerate(sns.color_palette("hls", len(LABEL_VALUES) - 1)):
        palette[k + 1] = tuple(np.asarray(255 * np.array(color), dtype='uint8'))
invert_palette = {v: k for k, v in palette.items()}

def convert_to_color(x):
    return convert_to_color_(x, palette=palette)
def convert_from_color(x):
    return convert_from_color_(x, palette=invert_palette)


# Instantiate the experiment based on predefined networks
hyperparams.update({'n_classes': N_CLASSES, 'n_bands': N_BANDS, 'ignored_labels': IGNORED_LABELS})
hyperparams = dict((k, v) for k, v in hyperparams.items() if v is not None)

# Show the image and the ground truth
color_gt = convert_to_color(gt)

<<<<<<< HEAD
=======
if DATAVIZ:
    # Data exploration : compute and show the mean spectrums
    mean_spectrums = explore_spectrums(img, gt, LABEL_VALUES, viz,
                                       ignored_labels=IGNORED_LABELS)
    plot_spectrums(mean_spectrums, viz, title='Mean spectrum/class')

>>>>>>> eb98f09c
results = []
# run the experiment several times
for run in range(N_RUNS):
    if TRAIN_GT is not None and TEST_GT is not None:
        train_gt = open_file(TRAIN_GT)
        test_gt = open_file(TEST_GT)
    elif TRAIN_GT is not None:
        train_gt = open_file(TRAIN_GT)
        test_gt = np.copy(gt)
        w, h = test_gt.shape
        test_gt[(train_gt > 0)[:w,:h]] = 0
    elif TEST_GT is not None:
        test_gt = open_file(TEST_GT)
    else:
	# Sample random training spectra
        train_gt, test_gt = sample_gt(gt, SAMPLE_PERCENTAGE, mode=SAMPLING_MODE)
    print("{} samples selected (over {})".format(np.count_nonzero(train_gt),
                                                 np.count_nonzero(gt)))
    print("Running an experiment with the {} model".format(MODEL),
          "run {}/{}".format(run + 1, N_RUNS))

    if MODEL == 'SVM_grid':
        print("Running a grid search SVM")
        # Grid search SVM (linear and RBF)
        X_train, y_train = build_dataset(img, train_gt,
                                         ignored_labels=IGNORED_LABELS)
        class_weight = 'balanced' if CLASS_BALANCING else None
        clf = sklearn.svm.SVC(class_weight=class_weight)
        clf = sklearn.model_selection.GridSearchCV(clf, SVM_GRID_PARAMS, verbose=5, n_jobs=4)
        clf.fit(X_train, y_train)
        print("SVM best parameters : {}".format(clf.best_params_))
        prediction = clf.predict(img.reshape(-1, N_BANDS))
        save_model(clf, MODEL, DATASET)
        prediction = prediction.reshape(img.shape[:2])
    elif MODEL == 'SVM':
        X_train, y_train = build_dataset(img, train_gt,
                                         ignored_labels=IGNORED_LABELS)
        class_weight = 'balanced' if CLASS_BALANCING else None
        clf = sklearn.svm.SVC(class_weight=class_weight)
        clf.fit(X_train, y_train)
        save_model(clf, MODEL, DATASET)
        prediction = clf.predict(img.reshape(-1, N_BANDS))
        prediction = prediction.reshape(img.shape[:2])
    elif MODEL == 'SGD':
        X_train, y_train = build_dataset(img, train_gt,
                                         ignored_labels=IGNORED_LABELS)
        X_train, y_train = sklearn.utils.shuffle(X_train, y_train)
        scaler = sklearn.preprocessing.StandardScaler()
        X_train = scaler.fit_transform(X_train)
        class_weight = 'balanced' if CLASS_BALANCING else None
        clf = sklearn.linear_model.SGDClassifier(class_weight=class_weight, learning_rate='optimal', tol=1e-3, average=10)
        clf.fit(X_train, y_train)
        save_model(clf, MODEL, DATASET)
        prediction = clf.predict(scaler.transform(img.reshape(-1, N_BANDS)))
        prediction = prediction.reshape(img.shape[:2])
    else:
        # Neural network
        model, optimizer, loss, hyperparams = get_model(MODEL, **hyperparams)
        if CLASS_BALANCING:
            weights = compute_imf_weights(train_gt, N_CLASSES, IGNORED_LABELS)
            hyperparams['weights'] = torch.from_numpy(weights)
        # Split train set in train/val
        train_gt, val_gt = sample_gt(train_gt, 0.95, mode='random')
        # Generate the dataset
        train_dataset = HyperX(img, train_gt, **hyperparams)
        train_loader = data.DataLoader(train_dataset,
                                       batch_size=hyperparams['batch_size'],
                                       pin_memory=hyperparams['cuda'],
                                       shuffle=True)
        val_dataset = HyperX(img, val_gt, **hyperparams)
        val_loader = data.DataLoader(val_dataset,
                                     batch_size=hyperparams['batch_size'],
                                     pin_memory=hyperparams['cuda'])

        print("Network :")
        with torch.no_grad():
            for input, _ in train_loader:
                break
            if hyperparams['cuda']:
                input = input.cuda()
            out = model(input, verbose=True)
            del(out)

        if CHECKPOINT is not None:
            model.load_state_dict(torch.load(CHECKPOINT))

        try:
            train(model, optimizer, loss, train_loader, hyperparams['epoch'],
                  scheduler=hyperparams['scheduler'], cuda=hyperparams['cuda'],
                  supervision=hyperparams['supervision'], val_loader=val_loader)
        except KeyboardInterrupt:
            # Allow the user to stop the training
            pass

        probabilities = test(model, img, hyperparams)
        prediction = np.argmax(probabilities, axis=-1)

    run_results = metrics(prediction, test_gt, ignored_labels=hyperparams['ignored_labels'], n_classes=N_CLASSES)

    mask = np.zeros(gt.shape, dtype='bool')
    for l in IGNORED_LABELS:
        mask[gt == l] = True
    prediction[mask] = 0

    results.append(run_results)
    show_results(run_results, viz, label_values=LABEL_VALUES)

if N_RUNS > 1:
    show_results(results, viz, label_values=LABEL_VALUES, agregated=True)

if INFERENCE is not None:
    img = open_file(INFERENCE)[:,:,:-2]
    # Normalization
    img = np.asarray(img, dtype='float32')
    img = (img - np.min(img)) / (np.max(img) - np.min(img))
    if MODEL in ['SVM', 'SVM_grid', 'SGD']:
        from sklearn.externals import joblib
        model = joblib.load(CHECKPOINT)
        X = scaler.transform(img.reshape(-1, N_BANDS))
        prediction = model.predict(X)
        prediction = prediction.reshape(img.shape[:2])
    else:
        model, _, _, hyperparams = get_model(MODEL, **hyperparams)
        model.load_state_dict(torch.load(CHECKPOINT))
        probabilities = test(model, img, hyperparams)
        prediction = np.argmax(probabilities, axis=-1)

    basename = os.path.basename(INFERENCE)
    basename = str(model.__class__.__name__) + basename
    dirname = os.path.dirname(INFERENCE)
    filename = dirname + '/' + basename + '.tif'
    io.imsave(filename, prediction)
    basename = 'color_' + basename
    filename = dirname + '/' + basename + '.tif'
    io.imsave(filename, convert_to_color(prediction))<|MERGE_RESOLUTION|>--- conflicted
+++ resolved
@@ -28,6 +28,7 @@
 viz = None
 import os
 from utils import metrics, convert_to_color_, convert_from_color_,\
+    display_dataset, display_predictions, explore_spectrums, plot_spectrums,\
     sample_gt, build_dataset, show_results, compute_imf_weights
 from datasets import get_dataset, HyperX, open_file, DATASETS_CONFIG
 from models import get_model, train, test, save_model
@@ -108,6 +109,8 @@
 group_da.add_argument('--mixture_augmentation', action='store_true',
                     help="Random mixes between spectra")
 
+parser.add_argument('--with_exploration', action='store_true',
+                    help="See data exploration visualization")
 parser.add_argument('--download', type=str, default=None, nargs='+',
                     choices=dataset_names,
                     help="Download the specified datasets and quits.")
@@ -132,6 +135,8 @@
 N_RUNS = args.runs
 # Spatial context size (number of neighbours in each spatial direction)
 PATCH_SIZE = args.patch_size
+# Add some visualization of the spectra ?
+DATAVIZ = args.with_exploration
 # Target folder to store/download/load the datasets
 FOLDER = args.folder
 # Number of epochs to run
@@ -197,15 +202,6 @@
 # Show the image and the ground truth
 color_gt = convert_to_color(gt)
 
-<<<<<<< HEAD
-=======
-if DATAVIZ:
-    # Data exploration : compute and show the mean spectrums
-    mean_spectrums = explore_spectrums(img, gt, LABEL_VALUES, viz,
-                                       ignored_labels=IGNORED_LABELS)
-    plot_spectrums(mean_spectrums, viz, title='Mean spectrum/class')
-
->>>>>>> eb98f09c
 results = []
 # run the experiment several times
 for run in range(N_RUNS):

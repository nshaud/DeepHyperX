# -*- coding: utf-8 -*-
# Torch
import torch.nn as nn
import torch.nn.functional as F
import torch
import torch.optim as optim
from torch.nn import init
from torch.utils.tensorboard import SummaryWriter

# utils
import math
import os
import datetime
import numpy as np
import joblib

from tqdm import tqdm
from utils import grouper, sliding_window, count_sliding_window, camel_to_snake

from datautils import IGNORED_INDEX


def get_model(name, **kwargs):
    """
    Instantiate and obtain a model with adequate hyperparameters

    Args:
        name: string of the model name
        kwargs: hyperparameters
    Returns:
        model: PyTorch network
        optimizer: PyTorch optimizer
        criterion: PyTorch loss Function
        kwargs: hyperparameters with sane defaults
    """
    device = kwargs.setdefault("device", torch.device("cpu"))
    n_classes = kwargs["n_classes"]
    n_bands = kwargs["n_bands"]
    weights = torch.ones(n_classes)
    # weights[torch.LongTensor(kwargs["ignored_labels"])] = 0.0
    weights = kwargs.setdefault("weights", weights)
    kwargs["weights"] = weights.to(device)
    criterion = nn.CrossEntropyLoss(weight=kwargs["weights"], ignore_index=IGNORED_INDEX)

    if name == "nn":
        kwargs.setdefault("patch_size", 1)
        center_pixel = True
        model = Baseline(n_bands, n_classes, kwargs.setdefault("dropout", False))
        lr = kwargs.setdefault("learning_rate", 0.0001)
        optimizer = optim.Adam(model.parameters(), lr=lr)
        kwargs.setdefault("epoch", 100)
        kwargs.setdefault("batch_size", 100)
    elif name == "hamida":
        patch_size = kwargs.setdefault("patch_size", 5)
        center_pixel = True
        model = HamidaEtAl(n_bands, n_classes, patch_size=patch_size)
        lr = kwargs.setdefault("learning_rate", 0.01)
        optimizer = optim.SGD(model.parameters(), lr=lr, weight_decay=0.0005)
        kwargs.setdefault("batch_size", 100)
    elif name == "lee":
        kwargs.setdefault("epoch", 200)
        patch_size = kwargs.setdefault("patch_size", 5)
        center_pixel = False
        model = LeeEtAl(n_bands, n_classes)
        lr = kwargs.setdefault("learning_rate", 0.001)
        optimizer = optim.Adam(model.parameters(), lr=lr)
    elif name == "fcn2d":
        kwargs.setdefault("epoch", 100)
        patch_size = kwargs.setdefault("patch_size", 16)
        center_pixel = False
        model = FCN2D(n_bands, n_classes)
        lr = kwargs.setdefault("learning_rate", 0.001)
        optimizer = optim.Adam(model.parameters(), lr=lr)
    elif name == "fcn2d_expand":
        kwargs.setdefault("epoch", 100)
        patch_size = kwargs.setdefault("patch_size", 16)
        center_pixel = False
        model = FCN2D(n_bands, n_classes)
        lr = kwargs.setdefault("learning_rate", 0.001)
        optimizer = optim.Adam(model.parameters(), lr=lr)
    elif name == "fcn2d_reduce":
        kwargs.setdefault("epoch", 100)
        patch_size = kwargs.setdefault("patch_size", 16)
        center_pixel = False
        model = FCN2D_reduce(n_bands, n_classes)
        lr = kwargs.setdefault("learning_rate", 0.001)
        optimizer = optim.Adam(model.parameters(), lr=lr)
    elif name == "cnn2d":
        kwargs.setdefault("epoch", 100)
        patch_size = kwargs.setdefault("patch_size", 16)
        center_pixel = True
        model = CNN2D(n_bands, n_classes)
        lr = kwargs.setdefault("learning_rate", 0.001)
        optimizer = optim.Adam(model.parameters(), lr=lr)
    elif name == "chen":
        patch_size = kwargs.setdefault("patch_size", 27)
        center_pixel = True
        model = ChenEtAl(n_bands, n_classes, patch_size=patch_size)
        lr = kwargs.setdefault("learning_rate", 0.003)
        optimizer = optim.SGD(model.parameters(), lr=lr)
        kwargs.setdefault("epoch", 400)
        kwargs.setdefault("batch_size", 100)
    elif name == "li":
        patch_size = kwargs.setdefault("patch_size", 5)
        center_pixel = True
        model = LiEtAl(n_bands, n_classes, n_planes=16, patch_size=patch_size)
        lr = kwargs.setdefault("learning_rate", 0.01)
        optimizer = optim.SGD(
            model.parameters(), lr=lr, momentum=0.9, weight_decay=0.0005
        )
        epoch = kwargs.setdefault("epoch", 200)
        # kwargs.setdefault('scheduler', optim.lr_scheduler.MultiStepLR(optimizer, milestones=[epoch // 2, (5 * epoch) // 6], gamma=0.1))
    elif name == "hu":
        kwargs.setdefault("patch_size", 1)
        center_pixel = True
        model = HuEtAl(n_bands, n_classes)
        # From what I infer from the paper (Eq.7 and Algorithm 1), it is standard SGD with lr = 0.01
        lr = kwargs.setdefault("learning_rate", 0.01)
        optimizer = optim.SGD(model.parameters(), lr=lr)
        kwargs.setdefault("epoch", 100)
        kwargs.setdefault("batch_size", 100)
    elif name == "he":
        # We train our model by AdaGrad [18] algorithm, in which
        # the base learning rate is 0.01. In addition, we set the batch
        # as 40, weight decay as 0.01 for all the layers
        # The input of our network is the HSI 3D patch in the size of 7×7×Band
        kwargs.setdefault("patch_size", 7)
        kwargs.setdefault("batch_size", 40)
        lr = kwargs.setdefault("learning_rate", 0.01)
        center_pixel = True
        model = HeEtAl(n_bands, n_classes, patch_size=kwargs["patch_size"])
        # For Adagrad, we need to load the model on GPU before creating the optimizer
        model = model.to(device)
        optimizer = optim.Adagrad(model.parameters(), lr=lr, weight_decay=0.01)
    elif name == "luo":
        # All  the  experiments  are  settled  by  the  learning  rate  of  0.1,
        # the  decay  term  of  0.09  and  batch  size  of  100.
        kwargs.setdefault("patch_size", 3)
        kwargs.setdefault("batch_size", 100)
        lr = kwargs.setdefault("learning_rate", 0.1)
        center_pixel = True
        model = LuoEtAl(n_bands, n_classes, patch_size=kwargs["patch_size"])
        optimizer = optim.SGD(model.parameters(), lr=lr, weight_decay=0.09)
    elif name == "sharma":
        # We train our S-CNN from scratch using stochastic gradient descent with
        # momentum set to 0.9, weight decay of 0.0005, and with a batch size
        # of 60.  We initialize an equal learning rate for all trainable layers
        # to 0.05, which is manually decreased by a factor of 10 when the validation
        # error stopped decreasing. Prior to the termination the learning rate was
        # reduced two times at 15th and 25th epoch. [...]
        # We trained the network for 30 epochs
        kwargs.setdefault("batch_size", 60)
        epoch = kwargs.setdefault("epoch", 30)
        lr = kwargs.setdefault("lr", 0.05)
        center_pixel = True
        # We assume patch_size = 64
        kwargs.setdefault("patch_size", 64)
        model = SharmaEtAl(n_bands, n_classes, patch_size=kwargs["patch_size"])
        optimizer = optim.SGD(model.parameters(), lr=lr, weight_decay=0.0005)
        kwargs.setdefault(
            "scheduler",
            optim.lr_scheduler.MultiStepLR(
                optimizer, milestones=[epoch // 2, (5 * epoch) // 6], gamma=0.1
            ),
        )
    elif name == "liu":
        kwargs["supervision"] = "semi"
        # "The learning rate is set to 0.001 empirically. The number of epochs is set to be 40."
        kwargs.setdefault("epoch", 40)
        lr = kwargs.setdefault("lr", 0.001)
        center_pixel = True
        patch_size = kwargs.setdefault("patch_size", 9)
        model = LiuEtAl(n_bands, n_classes, patch_size)
        optimizer = optim.SGD(model.parameters(), lr=lr)
        # "The unsupervised cost is the squared error of the difference"
        criterion = (
            nn.CrossEntropyLoss(weight=kwargs["weights"]),
            lambda rec, data: F.mse_loss(
                rec, data[:, :, :, patch_size // 2, patch_size // 2].squeeze()
            ),
        )
    elif name == "boulch":
        kwargs["supervision"] = "semi"
        kwargs.setdefault("patch_size", 1)
        kwargs.setdefault("epoch", 100)
        lr = kwargs.setdefault("lr", 0.001)
        center_pixel = True
        model = BoulchEtAl(n_bands, n_classes)
        optimizer = optim.SGD(model.parameters(), lr=lr)
        criterion = (
            nn.CrossEntropyLoss(weight=kwargs["weights"]),
            lambda rec, data: F.mse_loss(rec, data.squeeze()),
        )
    elif name == "mou":
        kwargs.setdefault("patch_size", 1)
        center_pixel = True
        kwargs.setdefault("epoch", 100)
        # "The RNN was trained with the Adadelta algorithm [...] We made use of a
        # fairly  high  learning  rate  of  1.0  instead  of  the  relatively  low
        # default of  0.002 to  train the  network"
        lr = kwargs.setdefault("lr", 1.0)
        model = MouEtAl(n_bands, n_classes)
        # For Adadelta, we need to load the model on GPU before creating the optimizer
        model = model.to(device)
        optimizer = optim.Adadelta(model.parameters(), lr=lr)
    else:
        raise KeyError("{} model is unknown.".format(name))

    model = model.to(device)
    epoch = kwargs.setdefault("epoch", 100)
    kwargs.setdefault(
        "scheduler",
        optim.lr_scheduler.ReduceLROnPlateau(
            optimizer, factor=0.1, patience=epoch // 4, verbose=True
        ),
    )
    # kwargs.setdefault('scheduler', None)
    kwargs.setdefault("batch_size", 100)
    kwargs.setdefault("supervision", "full")
    kwargs.setdefault("flip_augmentation", False)
    kwargs.setdefault("radiation_augmentation", False)
    kwargs.setdefault("mixture_augmentation", False)
    kwargs["center_pixel"] = center_pixel
    return model, optimizer, criterion, kwargs


class Baseline(nn.Module):
    """
    Baseline network
    """

    @staticmethod
    def weight_init(m):
        if isinstance(m, nn.Linear):
            init.kaiming_normal_(m.weight)
            init.zeros_(m.bias)

    def __init__(self, input_channels, n_classes, dropout=False):
        super(Baseline, self).__init__()
        self.use_dropout = dropout
        if dropout:
            self.dropout = nn.Dropout(p=0.5)

        self.fc1 = nn.Linear(input_channels, 2048)
        self.fc2 = nn.Linear(2048, 4096)
        self.fc3 = nn.Linear(4096, 2048)
        self.fc4 = nn.Linear(2048, n_classes)

        self.apply(self.weight_init)

    def forward(self, x):
        x = F.relu(self.fc1(x))
        if self.use_dropout:
            x = self.dropout(x)
        x = F.relu(self.fc2(x))
        if self.use_dropout:
            x = self.dropout(x)
        x = F.relu(self.fc3(x))
        if self.use_dropout:
            x = self.dropout(x)
        x = self.fc4(x)
        return x


class HuEtAl(nn.Module):
    """
    Deep Convolutional Neural Networks for Hyperspectral Image Classification
    Wei Hu, Yangyu Huang, Li Wei, Fan Zhang and Hengchao Li
    Journal of Sensors, Volume 2015 (2015)
    https://www.hindawi.com/journals/js/2015/258619/
    """

    @staticmethod
    def weight_init(m):
        # [All the trainable parameters in our CNN should be initialized to
        # be a random value between −0.05 and 0.05.]
        if isinstance(m, nn.Linear) or isinstance(m, nn.Conv1d):
            init.uniform_(m.weight, -0.05, 0.05)
            init.zeros_(m.bias)

    def _get_final_flattened_size(self):
        with torch.no_grad():
            x = torch.zeros(1, 1, self.input_channels)
            x = self.pool(self.conv(x))
        return x.numel()

    def __init__(self, input_channels, n_classes, kernel_size=None, pool_size=None):
        super(HuEtAl, self).__init__()
        if kernel_size is None:
            # [In our experiments, k1 is better to be [ceil](n1/9)]
            kernel_size = math.ceil(input_channels / 9)
        if pool_size is None:
            # The authors recommand that k2's value is chosen so that the pooled features have 30~40 values
            # ceil(kernel_size/5) gives the same values as in the paper so let's assume it's okay
            pool_size = math.ceil(kernel_size / 5)
        self.input_channels = input_channels

        # [The first hidden convolution layer C1 filters the n1 x 1 input data with 20 kernels of size k1 x 1]
        self.conv = nn.Conv1d(1, 20, kernel_size)
        self.pool = nn.MaxPool1d(pool_size)
        self.features_size = self._get_final_flattened_size()
        # [n4 is set to be 100]
        self.fc1 = nn.Linear(self.features_size, 100)
        self.fc2 = nn.Linear(100, n_classes)
        self.apply(self.weight_init)

    def forward(self, x):
        # [In our design architecture, we choose the hyperbolic tangent function tanh(u)]
        x = x.squeeze(dim=-1).squeeze(dim=-1)
        x = x.unsqueeze(1)
        x = self.conv(x)
        x = torch.tanh(self.pool(x))
        x = x.view(-1, self.features_size)
        x = torch.tanh(self.fc1(x))
        x = self.fc2(x)
        return x


class HamidaEtAl(nn.Module):
    """
    3-D Deep Learning Approach for Remote Sensing Image Classification
    Amina Ben Hamida, Alexandre Benoit, Patrick Lambert, Chokri Ben Amar
    IEEE TGRS, 2018
    https://ieeexplore.ieee.org/stamp/stamp.jsp?arnumber=8344565
    """

    @staticmethod
    def weight_init(m):
        if isinstance(m, nn.Linear) or isinstance(m, nn.Conv3d):
            init.kaiming_normal_(m.weight)
            init.zeros_(m.bias)

    def __init__(self, input_channels, n_classes, patch_size=5, dilation=1):
        super(HamidaEtAl, self).__init__()
        # The first layer is a (3,3,3) kernel sized Conv characterized
        # by a stride equal to 1 and number of neurons equal to 20
        self.patch_size = patch_size
        self.input_channels = input_channels
        dilation = (dilation, 1, 1)

        if patch_size == 3:
            self.conv1 = nn.Conv3d(
                1, 20, (3, 3, 3), stride=(1, 1, 1), dilation=dilation, padding=1
            )
        else:
            self.conv1 = nn.Conv3d(
                1, 20, (3, 3, 3), stride=(1, 1, 1), dilation=dilation, padding=0
            )
        # Next pooling is applied using a layer identical to the previous one
        # with the difference of a 1D kernel size (1,1,3) and a larger stride
        # equal to 2 in order to reduce the spectral dimension
        self.pool1 = nn.Conv3d(
            20, 20, (3, 1, 1), dilation=dilation, stride=(2, 1, 1), padding=(1, 0, 0)
        )
        # Then, a duplicate of the first and second layers is created with
        # 35 hidden neurons per layer.
        self.conv2 = nn.Conv3d(
            20, 35, (3, 3, 3), dilation=dilation, stride=(1, 1, 1), padding=(1, 0, 0)
        )
        self.pool2 = nn.Conv3d(
            35, 35, (3, 1, 1), dilation=dilation, stride=(2, 1, 1), padding=(1, 0, 0)
        )
        # Finally, the 1D spatial dimension is progressively reduced
        # thanks to the use of two Conv layers, 35 neurons each,
        # with respective kernel sizes of (1,1,3) and (1,1,2) and strides
        # respectively equal to (1,1,1) and (1,1,2)
        self.conv3 = nn.Conv3d(
            35, 35, (3, 1, 1), dilation=dilation, stride=(1, 1, 1), padding=(1, 0, 0)
        )
        self.conv4 = nn.Conv3d(
            35, 35, (2, 1, 1), dilation=dilation, stride=(2, 1, 1), padding=(1, 0, 0)
        )

        # self.dropout = nn.Dropout(p=0.5)

        self.features_size = self._get_final_flattened_size()
        # The architecture ends with a fully connected layer where the number
        # of neurons is equal to the number of input classes.
        self.fc = nn.Linear(self.features_size, n_classes)

        self.apply(self.weight_init)

    def _get_final_flattened_size(self):
        with torch.no_grad():
            x = torch.zeros((1, 1, self.input_channels, self.patch_size, self.patch_size))
            x = self.pool1(self.conv1(x))
            x = self.pool2(self.conv2(x))
            x = self.conv3(x)
            x = self.conv4(x)
            _, t, c, w, h = x.size()
        return t * c * w * h

    def forward(self, x):
        x = F.relu(self.conv1(x))
        x = self.pool1(x)
        x = F.relu(self.conv2(x))
        x = self.pool2(x)
        x = F.relu(self.conv3(x))
        x = F.relu(self.conv4(x))
        x = x.view(-1, self.features_size)
        # x = self.dropout(x)
        x = self.fc(x)
        return x


class LeeEtAl(nn.Module):
    """
    CONTEXTUAL DEEP CNN BASED HYPERSPECTRAL CLASSIFICATION
    Hyungtae Lee and Heesung Kwon
    IGARSS 2016
    """

    @staticmethod
    def weight_init(m):
        if isinstance(m, nn.Linear) or isinstance(m, nn.Conv3d):
            init.kaiming_uniform_(m.weight)
            init.zeros_(m.bias)

    def __init__(self, in_channels, n_classes):
        super(LeeEtAl, self).__init__()
        # The first convolutional layer applied to the input hyperspectral
        # image uses an inception module that locally convolves the input
        # image with two convolutional filters with different sizes
        # (1x1xB and 3x3xB where B is the number of spectral bands)
        self.conv_3x3 = nn.Conv3d(
            1, 128, (in_channels, 3, 3), stride=(1, 1, 1), padding=(0, 1, 1)
        )
        self.conv_1x1 = nn.Conv3d(
            1, 128, (in_channels, 1, 1), stride=(1, 1, 1), padding=0
        )

        # We use two modules from the residual learning approach
        # Residual block 1
        self.conv1 = nn.Conv2d(256, 128, (1, 1))
        self.conv2 = nn.Conv2d(128, 128, (1, 1))
        self.conv3 = nn.Conv2d(128, 128, (1, 1))

        # Residual block 2
        self.conv4 = nn.Conv2d(128, 128, (1, 1))
        self.conv5 = nn.Conv2d(128, 128, (1, 1))

        # The layer combination in the last three convolutional layers
        # is the same as the fully connected layers of Alexnet
        self.conv6 = nn.Conv2d(128, 128, (1, 1))
        self.conv7 = nn.Conv2d(128, 128, (1, 1))
        self.conv8 = nn.Conv2d(128, n_classes, (1, 1))

        self.lrn1 = nn.LocalResponseNorm(256)
        self.lrn2 = nn.LocalResponseNorm(128)

        # The 7 th and 8 th convolutional layers have dropout in training
        self.dropout = nn.Dropout(p=0.5)

        self.apply(self.weight_init)

    def forward(self, x):
        # Inception module
        x_3x3 = self.conv_3x3(x)
        x_1x1 = self.conv_1x1(x)
        x = torch.cat([x_3x3, x_1x1], dim=1)
        # Remove the third dimension of the tensor
        x = torch.squeeze(x)

        # Local Response Normalization
        x = F.relu(self.lrn1(x))

        # First convolution
        x = self.conv1(x)

        # Local Response Normalization
        x = F.relu(self.lrn2(x))

        # First residual block
        x_res = F.relu(self.conv2(x))
        x_res = self.conv3(x_res)
        x = F.relu(x + x_res)

        # Second residual block
        x_res = F.relu(self.conv4(x))
        x_res = self.conv5(x_res)
        x = F.relu(x + x_res)

        x = F.relu(self.conv6(x))
        x = self.dropout(x)
        x = F.relu(self.conv7(x))
        x = self.dropout(x)
        x = self.conv8(x)
        return x


class CNN2D(nn.Module):
    """
    Baseline 2D Convolutional Neural Network
    """

    def __init__(self, in_channels, n_classes):
        super(CNN2D, self).__init__()

        self.encoder = nn.Sequential(
            nn.Conv2d(in_channels, 16, (3, 3), padding=1),
            nn.MaxPool2d((2, 2)),
            nn.ReLU(),
            nn.Conv2d(16, 32, (3, 3), padding=1),
            nn.MaxPool2d((2, 2)),
            nn.ReLU(),
            nn.Conv2d(32, 64, (3, 3), padding=1),
            nn.ReLU(),
        )
        self.pooling = nn.AdaptiveAvgPool2d(1)
        self.classifier = nn.Linear(64, n_classes)

    def forward(self, x):
        x = self.encoder(x)
        x = self.pooling(x).squeeze()
        x = self.classifier(x)
        return x


class FCN2D(nn.Module):
    """
    Baseline 2D Fully Convolutional Network
    """

    def __init__(self, in_channels, n_classes):
        super(FCN2D, self).__init__()

        self.encoder = nn.Sequential(
            nn.Conv2d(in_channels, 16, (3, 3), padding=1),
            nn.MaxPool2d((2, 2)),
            nn.ReLU(),
            nn.Conv2d(16, 32, (3, 3), padding=1),
            nn.MaxPool2d((2, 2)),
            nn.ReLU(),
            nn.Conv2d(32, 64, (3, 3), padding=1),
            nn.ReLU(),
        )
        self.decoder = nn.Sequential(
            nn.UpsamplingBilinear2d(scale_factor=2),
            nn.Conv2d(64, 32, (3, 3), padding=1),
            nn.ReLU(),
            nn.UpsamplingBilinear2d(scale_factor=2),
            nn.Conv2d(32, 16, (3, 3), padding=1),
            nn.ReLU(),
            nn.Conv2d(16, n_classes, (3, 3), padding=1),
        )

    def forward(self, x):
        x = self.encoder(x)
        x = self.decoder(x)
        return x
<<<<<<< HEAD
	
=======

>>>>>>> 4aa56230
class FCN2D_expand(nn.Module):
    """
    Baseline 2D Fully Convolutional Network
    """

    def __init__(self, in_channels, n_classes):
        super(FCN2D, self).__init__()

        self.encoder = nn.Sequential(
            nn.Conv2d(in_channels, 8, (3, 3), padding=1),
            nn.MaxPool2d((2, 2)),
            nn.ReLU(),
            nn.Conv2d(8, 16, (3, 3), padding=1),
            nn.MaxPool2d((2, 2)),
            nn.ReLU(),
            nn.Conv2d(16, 32, (3, 3), padding=1),
            nn.MaxPool2d((2, 2)),
            nn.ReLU(),
            nn.Conv2d(32, 64, (3, 3), padding=1),
            nn.ReLU(),
        )
        self.decoder = nn.Sequential(
            nn.UpsamplingBilinear2d(scale_factor=2),
            nn.Conv2d(64, 32, (3, 3), padding=1),
            nn.ReLU(),
            nn.UpsamplingBilinear2d(scale_factor=2),
            nn.Conv2d(32, 16, (3, 3), padding=1),
            nn.ReLU(),
            nn.UpsamplingBilinear2d(scale_factor=2),
            nn.Conv2d(16, 8, (3, 3), padding=1),
            nn.ReLU(),
            nn.Conv2d(8, n_classes, (3, 3), padding=1),
        )

    def forward(self, x):
        x = self.encoder(x)
        x = self.decoder(x)
        return x
<<<<<<< HEAD
    
=======
   
>>>>>>> 4aa56230
class FCN2D_reduce(nn.Module):
    """
    Baseline 2D Fully Convolutional Network
    """

    def __init__(self, in_channels, n_classes):
        super(FCN2D_reduce, self).__init__()

        self.encoder = nn.Sequential(
            nn.Conv2d(in_channels, 8, (3, 3), padding=1),
            nn.MaxPool2d((2, 2)),
            nn.ReLU(),
            nn.Conv2d(8, 16, (3, 3), padding=1),
            nn.MaxPool2d((2, 2)),
            nn.ReLU(),
            nn.Conv2d(16, 32, (3, 3), padding=1),
            nn.ReLU(),
        )
        self.decoder = nn.Sequential(
            nn.UpsamplingBilinear2d(scale_factor=2),
            nn.Conv2d(32, 16, (3, 3), padding=1),
            nn.ReLU(),
            nn.UpsamplingBilinear2d(scale_factor=2),
            nn.Conv2d(16, 8, (3, 3), padding=1),
            nn.ReLU(),
            nn.Conv2d(8, n_classes, (3, 3), padding=1),
        )

    def forward(self, x):
        x = self.encoder(x)
        x = self.decoder(x)
        return x


class ChenEtAl(nn.Module):
    """
    DEEP FEATURE EXTRACTION AND CLASSIFICATION OF HYPERSPECTRAL IMAGES BASED ON
                        CONVOLUTIONAL NEURAL NETWORKS
    Yushi Chen, Hanlu Jiang, Chunyang Li, Xiuping Jia and Pedram Ghamisi
    IEEE Transactions on Geoscience and Remote Sensing (TGRS), 2017
    """

    @staticmethod
    def weight_init(m):
        # In the beginning, the weights are randomly initialized
        # with standard deviation 0.001
        if isinstance(m, nn.Linear) or isinstance(m, nn.Conv3d):
            init.normal_(m.weight, std=0.001)
            init.zeros_(m.bias)

    def __init__(self, input_channels, n_classes, patch_size=27, n_planes=32):
        super(ChenEtAl, self).__init__()
        self.input_channels = input_channels
        self.n_planes = n_planes
        self.patch_size = patch_size

        self.conv1 = nn.Conv3d(1, n_planes, (32, 4, 4))
        self.pool1 = nn.MaxPool3d((1, 2, 2))
        self.conv2 = nn.Conv3d(n_planes, n_planes, (32, 4, 4))
        self.pool2 = nn.MaxPool3d((1, 2, 2))
        self.conv3 = nn.Conv3d(n_planes, n_planes, (32, 4, 4))

        self.features_size = self._get_final_flattened_size()

        self.fc = nn.Linear(self.features_size, n_classes)

        self.dropout = nn.Dropout(p=0.5)

        self.apply(self.weight_init)

    def _get_final_flattened_size(self):
        with torch.no_grad():
            x = torch.zeros((1, 1, self.input_channels, self.patch_size, self.patch_size))
            x = self.pool1(self.conv1(x))
            x = self.pool2(self.conv2(x))
            x = self.conv3(x)
            _, t, c, w, h = x.size()
        return t * c * w * h

    def forward(self, x):
        x = F.relu(self.conv1(x))
        x = self.pool1(x)
        x = self.dropout(x)
        x = F.relu(self.conv2(x))
        x = self.pool2(x)
        x = self.dropout(x)
        x = F.relu(self.conv3(x))
        x = self.dropout(x)
        x = x.view(-1, self.features_size)
        x = self.fc(x)
        return x


class LiEtAl(nn.Module):
    """
    SPECTRAL–SPATIAL CLASSIFICATION OF HYPERSPECTRAL IMAGERY
            WITH 3D CONVOLUTIONAL NEURAL NETWORK
    Ying Li, Haokui Zhang and Qiang Shen
    MDPI Remote Sensing, 2017
    http://www.mdpi.com/2072-4292/9/1/67
    """

    @staticmethod
    def weight_init(m):
        if isinstance(m, nn.Linear) or isinstance(m, nn.Conv3d):
            init.xavier_uniform_(m.weight.data)
            init.constant_(m.bias.data, 0)

    def __init__(self, input_channels, n_classes, n_planes=2, patch_size=5):
        super(LiEtAl, self).__init__()
        self.input_channels = input_channels
        self.n_planes = n_planes
        self.patch_size = patch_size

        # The proposed 3D-CNN model has two 3D convolution layers (C1 and C2)
        # and a fully-connected layer (F1)
        # we fix the spatial size of the 3D convolution kernels to 3 × 3
        # while only slightly varying the spectral depth of the kernels
        # for the Pavia University and Indian Pines scenes, those in C1 and C2
        # were set to seven and three, respectively
        self.conv1 = nn.Conv3d(1, n_planes, (7, 3, 3), padding=(1, 0, 0))
        # the number of kernels in the second convolution layer is set to be
        # twice as many as that in the first convolution layer
        self.conv2 = nn.Conv3d(n_planes, 2 * n_planes, (3, 3, 3), padding=(1, 0, 0))
        # self.dropout = nn.Dropout(p=0.5)
        self.features_size = self._get_final_flattened_size()

        self.fc = nn.Linear(self.features_size, n_classes)

        self.apply(self.weight_init)

    def _get_final_flattened_size(self):
        with torch.no_grad():
            x = torch.zeros((1, 1, self.input_channels, self.patch_size, self.patch_size))
            x = self.conv1(x)
            x = self.conv2(x)
            _, t, c, w, h = x.size()
        return t * c * w * h

    def forward(self, x):
        x = F.relu(self.conv1(x))
        x = F.relu(self.conv2(x))
        x = x.view(-1, self.features_size)
        # x = self.dropout(x)
        x = self.fc(x)
        return x


class HeEtAl(nn.Module):
    """
    MULTI-SCALE 3D DEEP CONVOLUTIONAL NEURAL NETWORK FOR HYPERSPECTRAL
    IMAGE CLASSIFICATION
    Mingyi He, Bo Li, Huahui Chen
    IEEE International Conference on Image Processing (ICIP) 2017
    https://ieeexplore.ieee.org/document/8297014/
    """

    @staticmethod
    def weight_init(m):
        if isinstance(m, nn.Linear) or isinstance(m, nn.Conv3d):
            init.kaiming_uniform(m.weight)
            init.zeros_(m.bias)

    def __init__(self, input_channels, n_classes, patch_size=7):
        super(HeEtAl, self).__init__()
        self.input_channels = input_channels
        self.patch_size = patch_size

        self.conv1 = nn.Conv3d(1, 16, (11, 3, 3), stride=(3, 1, 1))
        self.conv2_1 = nn.Conv3d(16, 16, (1, 1, 1), padding=(0, 0, 0))
        self.conv2_2 = nn.Conv3d(16, 16, (3, 1, 1), padding=(1, 0, 0))
        self.conv2_3 = nn.Conv3d(16, 16, (5, 1, 1), padding=(2, 0, 0))
        self.conv2_4 = nn.Conv3d(16, 16, (11, 1, 1), padding=(5, 0, 0))
        self.conv3_1 = nn.Conv3d(16, 16, (1, 1, 1), padding=(0, 0, 0))
        self.conv3_2 = nn.Conv3d(16, 16, (3, 1, 1), padding=(1, 0, 0))
        self.conv3_3 = nn.Conv3d(16, 16, (5, 1, 1), padding=(2, 0, 0))
        self.conv3_4 = nn.Conv3d(16, 16, (11, 1, 1), padding=(5, 0, 0))
        self.conv4 = nn.Conv3d(16, 16, (3, 2, 2))
        self.pooling = nn.MaxPool2d((3, 2, 2), stride=(3, 2, 2))
        # the ratio of dropout is 0.6 in our experiments
        self.dropout = nn.Dropout(p=0.6)

        self.features_size = self._get_final_flattened_size()

        self.fc = nn.Linear(self.features_size, n_classes)

        self.apply(self.weight_init)

    def _get_final_flattened_size(self):
        with torch.no_grad():
            x = torch.zeros((1, 1, self.input_channels, self.patch_size, self.patch_size))
            x = self.conv1(x)
            x2_1 = self.conv2_1(x)
            x2_2 = self.conv2_2(x)
            x2_3 = self.conv2_3(x)
            x2_4 = self.conv2_4(x)
            x = x2_1 + x2_2 + x2_3 + x2_4
            x3_1 = self.conv3_1(x)
            x3_2 = self.conv3_2(x)
            x3_3 = self.conv3_3(x)
            x3_4 = self.conv3_4(x)
            x = x3_1 + x3_2 + x3_3 + x3_4
            x = self.conv4(x)
            _, t, c, w, h = x.size()
        return t * c * w * h

    def forward(self, x):
        x = F.relu(self.conv1(x))
        x2_1 = self.conv2_1(x)
        x2_2 = self.conv2_2(x)
        x2_3 = self.conv2_3(x)
        x2_4 = self.conv2_4(x)
        x = x2_1 + x2_2 + x2_3 + x2_4
        x = F.relu(x)
        x3_1 = self.conv3_1(x)
        x3_2 = self.conv3_2(x)
        x3_3 = self.conv3_3(x)
        x3_4 = self.conv3_4(x)
        x = x3_1 + x3_2 + x3_3 + x3_4
        x = F.relu(x)
        x = F.relu(self.conv4(x))
        x = x.view(-1, self.features_size)
        x = self.dropout(x)
        x = self.fc(x)
        return x


class LuoEtAl(nn.Module):
    """
    HSI-CNN: A Novel Convolution Neural Network for Hyperspectral Image
    Yanan Luo, Jie Zou, Chengfei Yao, Tao Li, Gang Bai
    International Conference on Pattern Recognition 2018
    """

    @staticmethod
    def weight_init(m):
        if isinstance(m, (nn.Linear, nn.Conv2d, nn.Conv3d)):
            init.kaiming_uniform_(m.weight)
            init.zeros_(m.bias)

    def __init__(self, input_channels, n_classes, patch_size=3, n_planes=90):
        super(LuoEtAl, self).__init__()
        self.input_channels = input_channels
        self.patch_size = patch_size
        self.n_planes = n_planes

        # the 8-neighbor pixels [...] are fed into the Conv1 convolved by n1 kernels
        # and s1 stride. Conv1 results are feature vectors each with height of and
        # the width is 1. After reshape layer, the feature vectors becomes an image-like
        # 2-dimension data.
        # Conv2 has 64 kernels size of 3x3, with stride s2.
        # After that, the 64 results are drawn into a vector as the input of the fully
        # connected layer FC1 which has n4 nodes.
        # In the four datasets, the kernel height nk1 is 24 and stride s1, s2 is 9 and 1
        self.conv1 = nn.Conv3d(1, 90, (24, 3, 3), padding=0, stride=(9, 1, 1))
        self.conv2 = nn.Conv2d(1, 64, (3, 3), stride=(1, 1))

        self.features_size = self._get_final_flattened_size()

        self.fc1 = nn.Linear(self.features_size, 1024)
        self.fc2 = nn.Linear(1024, n_classes)

        self.apply(self.weight_init)

    def _get_final_flattened_size(self):
        with torch.no_grad():
            x = torch.zeros((1, 1, self.input_channels, self.patch_size, self.patch_size))
            x = self.conv1(x)
            b = x.size(0)
            x = x.view(b, 1, -1, self.n_planes)
            x = self.conv2(x)
            _, c, w, h = x.size()
        return c * w * h

    def forward(self, x):
        x = F.relu(self.conv1(x))
        b = x.size(0)
        x = x.view(b, 1, -1, self.n_planes)
        x = F.relu(self.conv2(x))
        x = x.view(-1, self.features_size)
        x = F.relu(self.fc1(x))
        x = self.fc2(x)
        return x


class SharmaEtAl(nn.Module):
    """
    HYPERSPECTRAL CNN FOR IMAGE CLASSIFICATION & BAND SELECTION, WITH APPLICATION
    TO FACE RECOGNITION
    Vivek Sharma, Ali Diba, Tinne Tuytelaars, Luc Van Gool
    Technical Report, KU Leuven/ETH Zürich
    """

    @staticmethod
    def weight_init(m):
        if isinstance(m, (nn.Linear, nn.Conv3d)):
            init.kaiming_normal_(m.weight)
            init.zeros_(m.bias)

    def __init__(self, input_channels, n_classes, patch_size=64):
        super(SharmaEtAl, self).__init__()
        self.input_channels = input_channels
        self.patch_size = patch_size

        # An input image of size 263x263 pixels is fed to conv1
        # with 96 kernels of size 6x6x96 with a stride of 2 pixels
        self.conv1 = nn.Conv3d(1, 96, (input_channels, 6, 6), stride=(1, 2, 2))
        self.conv1_bn = nn.BatchNorm3d(96)
        self.pool1 = nn.MaxPool3d((1, 2, 2))
        #  256 kernels of size 3x3x256 with a stride of 2 pixels
        self.conv2 = nn.Conv3d(1, 256, (96, 3, 3), stride=(1, 2, 2))
        self.conv2_bn = nn.BatchNorm3d(256)
        self.pool2 = nn.MaxPool3d((1, 2, 2))
        # 512 kernels of size 3x3x512 with a stride of 1 pixel
        self.conv3 = nn.Conv3d(1, 512, (256, 3, 3), stride=(1, 1, 1))
        # Considering those large kernel values, I assume they actually merge the
        # 3D tensors at each step

        self.features_size = self._get_final_flattened_size()

        # The fc1 has 1024 outputs, where dropout was applied after
        # fc1 with a rate of 0.5
        self.fc1 = nn.Linear(self.features_size, 1024)
        self.dropout = nn.Dropout(p=0.5)
        self.fc2 = nn.Linear(1024, n_classes)

        self.apply(self.weight_init)

    def _get_final_flattened_size(self):
        with torch.no_grad():
            x = torch.zeros((1, 1, self.input_channels, self.patch_size, self.patch_size))
            x = F.relu(self.conv1_bn(self.conv1(x)))
            x = self.pool1(x)
            print(x.size())
            b, t, c, w, h = x.size()
            x = x.view(b, 1, t * c, w, h)
            x = F.relu(self.conv2_bn(self.conv2(x)))
            x = self.pool2(x)
            print(x.size())
            b, t, c, w, h = x.size()
            x = x.view(b, 1, t * c, w, h)
            x = F.relu(self.conv3(x))
            print(x.size())
            _, t, c, w, h = x.size()
        return t * c * w * h

    def forward(self, x):
        x = F.relu(self.conv1_bn(self.conv1(x)))
        x = self.pool1(x)
        b, t, c, w, h = x.size()
        x = x.view(b, 1, t * c, w, h)
        x = F.relu(self.conv2_bn(self.conv2(x)))
        x = self.pool2(x)
        b, t, c, w, h = x.size()
        x = x.view(b, 1, t * c, w, h)
        x = F.relu(self.conv3(x))
        x = x.view(-1, self.features_size)
        x = self.fc1(x)
        x = self.dropout(x)
        x = self.fc2(x)
        return x


class LiuEtAl(nn.Module):
    """
    A semi-supervised convolutional neural network for hyperspectral image classification
    Bing Liu, Xuchu Yu, Pengqiang Zhang, Xiong Tan, Anzhu Yu, Zhixiang Xue
    Remote Sensing Letters, 2017
    """

    @staticmethod
    def weight_init(m):
        if isinstance(m, (nn.Linear, nn.Conv2d)):
            init.kaiming_normal_(m.weight)
            init.zeros_(m.bias)

    def __init__(self, input_channels, n_classes, patch_size=9):
        super(LiuEtAl, self).__init__()
        self.input_channels = input_channels
        self.patch_size = patch_size
        self.aux_loss_weight = 1

        # "W1 is a 3x3xB1 kernel [...] B1 is the number of the output bands for the convolutional
        # "and pooling layer" -> actually 3x3 2D convolutions with B1 outputs
        # "the value of B1 is set to be 80"
        self.conv1 = nn.Conv2d(input_channels, 80, (3, 3))
        self.pool1 = nn.MaxPool2d((2, 2))
        self.conv1_bn = nn.BatchNorm2d(80)

        self.features_sizes = self._get_sizes()

        self.fc_enc = nn.Linear(self.features_sizes[2], n_classes)

        # Decoder
        self.fc1_dec = nn.Linear(self.features_sizes[2], self.features_sizes[2])
        self.fc1_dec_bn = nn.BatchNorm1d(self.features_sizes[2])
        self.fc2_dec = nn.Linear(self.features_sizes[2], self.features_sizes[1])
        self.fc2_dec_bn = nn.BatchNorm1d(self.features_sizes[1])
        self.fc3_dec = nn.Linear(self.features_sizes[1], self.features_sizes[0])
        self.fc3_dec_bn = nn.BatchNorm1d(self.features_sizes[0])
        self.fc4_dec = nn.Linear(self.features_sizes[0], input_channels)

        self.apply(self.weight_init)

    def _get_sizes(self):
        x = torch.zeros((1, self.input_channels, self.patch_size, self.patch_size))
        x = F.relu(self.conv1_bn(self.conv1(x)))
        _, c, w, h = x.size()
        size0 = c * w * h

        x = self.pool1(x)
        _, c, w, h = x.size()
        size1 = c * w * h

        x = self.conv1_bn(x)
        _, c, w, h = x.size()
        size2 = c * w * h

        return size0, size1, size2

    def forward(self, x):
        x = x.squeeze()
        x_conv1 = self.conv1_bn(self.conv1(x))
        x = x_conv1
        x_pool1 = self.pool1(x)
        x = x_pool1
        x_enc = F.relu(x).view(-1, self.features_sizes[2])
        x = x_enc

        x_classif = self.fc_enc(x)

        # x = F.relu(self.fc1_dec_bn(self.fc1_dec(x) + x_enc))
        x = F.relu(self.fc1_dec(x))
        x = F.relu(
            self.fc2_dec_bn(self.fc2_dec(x) + x_pool1.view(-1, self.features_sizes[1]))
        )
        x = F.relu(
            self.fc3_dec_bn(self.fc3_dec(x) + x_conv1.view(-1, self.features_sizes[0]))
        )
        x = self.fc4_dec(x)
        return x_classif, x


class BoulchEtAl(nn.Module):
    """
    Autoencodeurs pour la visualisation d'images hyperspectrales
    A.Boulch, N. Audebert, D. Dubucq
    GRETSI 2017
    """

    @staticmethod
    def weight_init(m):
        if isinstance(m, (nn.Linear, nn.Conv1d)):
            init.kaiming_normal_(m.weight)
            init.zeros_(m.bias)

    def __init__(self, input_channels, n_classes, planes=16):
        super(BoulchEtAl, self).__init__()
        self.input_channels = input_channels
        self.aux_loss_weight = 0.1

        encoder_modules = []
        n = input_channels
        with torch.no_grad():
            x = torch.zeros((10, 1, self.input_channels))
            print(x.size())
            while n > 1:
                print("---------- {} ---------".format(n))
                if n == input_channels:
                    p1, p2 = 1, 2 * planes
                elif n == input_channels // 2:
                    p1, p2 = 2 * planes, planes
                else:
                    p1, p2 = planes, planes
                encoder_modules.append(nn.Conv1d(p1, p2, 3, padding=1))
                x = encoder_modules[-1](x)
                print(x.size())
                encoder_modules.append(nn.MaxPool1d(2))
                x = encoder_modules[-1](x)
                print(x.size())
                encoder_modules.append(nn.ReLU(inplace=True))
                x = encoder_modules[-1](x)
                print(x.size())
                encoder_modules.append(nn.BatchNorm1d(p2))
                x = encoder_modules[-1](x)
                print(x.size())
                n = n // 2

            encoder_modules.append(nn.Conv1d(planes, 3, 3, padding=1))
        encoder_modules.append(nn.Tanh())
        self.encoder = nn.Sequential(*encoder_modules)
        self.features_sizes = self._get_sizes()

        self.classifier = nn.Linear(self.features_sizes, n_classes)
        self.regressor = nn.Linear(self.features_sizes, input_channels)
        self.apply(self.weight_init)

    def _get_sizes(self):
        with torch.no_grad():
            x = torch.zeros((10, 1, self.input_channels))
            x = self.encoder(x)
            _, c, w = x.size()
        return c * w

    def forward(self, x):
        x = x.unsqueeze(1)
        x = self.encoder(x)
        x = x.view(-1, self.features_sizes)
        x_classif = self.classifier(x)
        x = self.regressor(x)
        return x_classif, x


class MouEtAl(nn.Module):
    """
    Deep recurrent neural networks for hyperspectral image classification
    Lichao Mou, Pedram Ghamisi, Xiao Xang Zhu
    https://ieeexplore.ieee.org/document/7914752/
    """

    @staticmethod
    def weight_init(m):
        # All weight matrices in our RNN and bias vectors are initialized with a uniform distribution, and the values of these weight matrices and bias vectors are initialized in the range [−0.1,0.1]
        if isinstance(m, (nn.Linear, nn.GRU)):
            init.uniform_(m.weight.data, -0.1, 0.1)
            init.uniform_(m.bias.data, -0.1, 0.1)

    def __init__(self, input_channels, n_classes):
        # The proposed network model uses a single recurrent layer that adopts our modified GRUs of size 64 with sigmoid gate activation and PRetanh activation functions for hidden representations
        super(MouEtAl, self).__init__()
        self.input_channels = input_channels
        self.gru = nn.GRU(1, 64, 1, bidirectional=False)  # TODO: try to change this ?
        self.gru_bn = nn.BatchNorm1d(64 * input_channels)
        self.tanh = nn.Tanh()
        self.fc = nn.Linear(64 * input_channels, n_classes)

    def forward(self, x):
        x = x.squeeze()
        x = x.unsqueeze(0)
        # x is in 1, N, C but we expect C, N, 1 for GRU layer
        x = x.permute(2, 1, 0)
        x = self.gru(x)[0]
        # x is in C, N, 64, we permute back
        x = x.permute(1, 2, 0).contiguous()
        x = x.view(x.size(0), -1)
        x = self.gru_bn(x)
        x = self.tanh(x)
        x = self.fc(x)
        return x


def train(
    net,
    optimizer,
    criterion,
    data_loader,
    epoch,
    exp_name="",
    scheduler=None,
    device=torch.device("cpu"),
    val_loader=None,
    supervision="full",
    writer=None,
):
    """
    Training loop to optimize a network for several epochs and a specified loss

    Args:
        net: a PyTorch model
        optimizer: a PyTorch optimizer
        data_loader: a PyTorch dataset loader
        epoch: int specifying the number of training epochs
        criterion: a PyTorch-compatible loss function, e.g. nn.CrossEntropyLoss
        device (optional): torch device to use (defaults to CPU)
        scheduler (optional): PyTorch scheduler
        val_loader (optional): validation dataset
        supervision (optional): 'full' or 'semi'
    """

    if criterion is None:
        raise Exception("Missing criterion. You must specify a loss function.")

    if writer is None:
        writer = SummaryWriter()

    net.to(device)

    save_epoch = epoch // 20 if epoch > 20 else 1

    avg_loss = 0.0
    n_iter = 1

    for e in tqdm(range(1, epoch + 1), desc="Training the network"):
        # Set the network to training mode
        net.train()
        avg_loss = 0.0

        # Run the training loop for one epoch
        for batch_idx, (data, target) in tqdm(
            enumerate(data_loader), total=len(data_loader)
        ):
            # Load the data into the GPU if required
            data, target = data.to(device), target.to(device)

            optimizer.zero_grad()
            if supervision == "full":
                output = net(data)
                target = target.squeeze()
                loss = criterion(output, target)
            elif supervision == "semi":
                outs = net(data)
                output, rec = outs
                loss = criterion[0](output, target) + net.aux_loss_weight * criterion[1](
                    rec, data
                )
            else:
                raise ValueError('supervision mode "{}" is unknown.'.format(supervision))
            loss.backward()
            optimizer.step()

            # Update training loss plot in Tensorboard
            writer.add_scalar("Loss/train", loss.item(), n_iter)

            avg_loss += loss.item()

            n_iter += 1
            del (data, target, loss, output)

        # import pdb; pdb.set_trace()

        # Update the scheduler
        avg_loss /= len(data_loader)
        if val_loader is not None:
            val_acc = val(net, val_loader, device=device, supervision=supervision)
            metric = -val_acc
            # Update validation accuracy in Tensorboard
            writer.add_scalar("Accuracy/validation", val_acc, e)
        else:
            metric = avg_loss

        if isinstance(scheduler, optim.lr_scheduler.ReduceLROnPlateau):
            scheduler.step(metric)
        elif scheduler is not None:
            scheduler.step()

        # Save the weights
        if e % save_epoch == 0:
            save_model(
                net,
                camel_to_snake(str(net.__class__.__name__)),
                exp_name,
                epoch=e,
                metric=abs(metric),
            )


def save_model(model, model_name, dataset_name, **kwargs):
    # TODO: rewrite me
    model_dir = "./checkpoints/" + model_name + "/" + dataset_name + "/"
    """
    Using strftime in case it triggers exceptions on windows 10 system
    """
    time_str = datetime.datetime.now().strftime("%Y_%m_%d_%H_%M_%S")
    if not os.path.isdir(model_dir):
        os.makedirs(model_dir, exist_ok=True)
    if isinstance(model, torch.nn.Module):
        filename = time_str + "_epoch{epoch}_{metric:.2f}".format(**kwargs)
        tqdm.write("Saving neural network weights in {}".format(filename))
        torch.save(model.state_dict(), model_dir + filename + ".pth")
    else:
        filename = time_str
        tqdm.write("Saving model params in {}".format(filename))
        joblib.dump(model, model_dir + filename + ".pkl")


def test(
    net,
    image,
    center_pixel=False,
    window_size=None,
    batch_size=100,
    overlap=0.0,
    # TODO: automatically find n_classes
    n_classes=None,
    device="cpu",
    n_jobs=0,
):
    """
    Test a model on a specific image
    """
    net = net.to(device)
    net = net.eval()

    if center_pixel:
        from datautils import HSICenterPixelTestDataset
        ds = HSICenterPixelTestDataset(image, window_size=window_size)
    else:
        from datautils import HSITestDataset
        ds = HSITestDataset(image, window_size=window_size, overlap=overlap)

    import torch.utils

    test_loader = torch.utils.data.DataLoader(
        ds, shuffle=False, batch_size=batch_size, num_workers=n_jobs
    )

    # Output probability vectors: same shape as ground truth but each vector
    # has n_classes values (one activation per class)
    probabilities = np.zeros(ds.ground_truth.shape[:2] + (n_classes,), dtype="float32")

    with torch.no_grad():
        for data, coords in tqdm(test_loader, desc="Inference on the image"):
            data = data.to(device)
            # Forward pass
            output = net(data)

            if isinstance(output, tuple):
                output = output[0]
            output = output.to("cpu").numpy()
            coords = coords.numpy()

            # TODO: deal with center_pixel scenario
            for out, coordinates in zip(output, coords):
                x1, x2 = coordinates[0]
                y1, y2 = coordinates[1]
                probabilities[x1:x2, y1:y2] += out.transpose((1, 2, 0))
    return probabilities


def val(net, data_loader, device="cpu", supervision="full"):
    # TODO : fix me using metrics()
    predictions = []
    labels = []
    for batch_idx, (data, target) in enumerate(data_loader):
        with torch.no_grad():
            # Load the data into the GPU if required
            data, target = data.to(device), target.to(device)
            if supervision == "full":
                output = net(data)
            elif supervision == "semi":
                outs = net(data)
                output, rec = outs
            _, output = torch.max(output, dim=1)
            bs = len(data)
            # TODO: remove ignored index in accuracy computation
            predictions.append(output.view(bs, -1).to("cpu").numpy())
            labels.append(target.view(bs, -1).to("cpu").numpy())
    predictions, labels = np.concatenate(predictions, axis=0), np.concatenate(labels)
    from sklearn.metrics import accuracy_score

    # TODO: add other scoring functions
    return accuracy_score(labels.ravel(), predictions.ravel())<|MERGE_RESOLUTION|>--- conflicted
+++ resolved
@@ -548,11 +548,7 @@
         x = self.encoder(x)
         x = self.decoder(x)
         return x
-<<<<<<< HEAD
-	
-=======
-
->>>>>>> 4aa56230
+
 class FCN2D_expand(nn.Module):
     """
     Baseline 2D Fully Convolutional Network
@@ -591,11 +587,7 @@
         x = self.encoder(x)
         x = self.decoder(x)
         return x
-<<<<<<< HEAD
-    
-=======
-   
->>>>>>> 4aa56230
+
 class FCN2D_reduce(nn.Module):
     """
     Baseline 2D Fully Convolutional Network
